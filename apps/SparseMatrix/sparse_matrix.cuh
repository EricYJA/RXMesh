--- conflicted
+++ resolved
@@ -24,8 +24,6 @@
         row_ptr[patch_ptr_v[patch_id] + local_id] = iter.size();
     };
 
-    // With uniform Laplacian, we just need the valence, thus we
-    // call query_block_dispatcher and set oriented to false
     query_block_dispatcher<Op::VV, blockThreads>(context, init_lambda);
 }
 
@@ -43,7 +41,6 @@
     constexpr uint32_t blockThreads = 256;
 
     uint32_t num_patches  = rx.get_num_patches();
-<<<<<<< HEAD
     uint32_t num_vertices = rx.get_num_vertices();
     uint32_t num_edges    = rx.get_num_edges();
 
@@ -52,16 +49,6 @@
     CUDA_ERROR(
         cudaMalloc((void**)&col_ptr, (num_edges * 2 + num_vertices) * sizeof(uint32_t)));
     CUDA_ERROR(cudaMalloc((void**)&val, (num_edges * 2 + num_vertices) * sizeof(uint32_t)));
-=======
-    uint32_t num_vertives = rx.get_num_vertices();
-    uint32_t num_edges    = rx.get_num_edges();
-
-    CUDA_ERROR(
-        cudaMalloc((void**)&row_ptr, (num_vertives + 1) * sizeof(uint32_t)));
-    CUDA_ERROR(
-        cudaMalloc((void**)&col_ptr, (num_edges * 2) * sizeof(uint32_t)));
-    CUDA_ERROR(cudaMalloc((void**)&val, (num_edges * 2) * sizeof(uint32_t)));
->>>>>>> 55c07ab5
 
     LaunchBox<blockThreads> launch_box;
     rx.prepare_launch_box(
