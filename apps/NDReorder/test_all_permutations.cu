#include "gtest/gtest.h"

#include <filesystem>

#include "rxmesh/rxmesh_static.h"

#include "rxmesh/matrix/mgnd_permute.cuh"
#include "rxmesh/matrix/nd_permute.cuh"
#include "rxmesh/matrix/permute_util.h"
#include "rxmesh/matrix/sparse_matrix.cuh"

#include "count_nnz_fillin.h"

#include "render_permutation.h"

#include "metis.h"

struct arg
{
    std::string obj_file_name = STRINGIFY(INPUT_DIR) "cloth_uni_loop.obj";
    uint16_t    nd_level      = 4;
    uint32_t    device_id     = 0;
} Arg;

template <typename EigeMatT>
void no_permute(rxmesh::RXMeshStatic& rx, const EigeMatT& eigen_mat)
{
    using namespace rxmesh;

    std::vector<int> h_permute(eigen_mat.rows());

    RXMESH_INFO(" No-permutation before fill.");

    fill_with_sequential_numbers(h_permute.data(), h_permute.size());

    // render_permutation(rx, h_permute, "No_PERM");

    RXMESH_INFO(" Before count_nnz_fillin");

    int nnz = count_nnz_fillin(eigen_mat, h_permute, "natural");

    RXMESH_INFO(" No-permutation NNZ = {}", nnz);
}


template <typename T, typename EigeMatT>
void with_metis(rxmesh::RXMeshStatic&          rx,
                const rxmesh::SparseMatrix<T>& rx_mat,
                const EigeMatT&                eigen_mat)
{
    EXPECT_TRUE(rx_mat.rows() == eigen_mat.rows());
    EXPECT_TRUE(rx_mat.cols() == eigen_mat.cols());
    EXPECT_TRUE(rx_mat.non_zeros() == eigen_mat.nonZeros());

    idx_t n = eigen_mat.rows();

    // xadj is of length n+1 marking the start of the adjancy list of each
    // vertex in adjncy.
    std::vector<idx_t> xadj(n + 1);

    // adjncy stores the adjacency lists of the vertices. The adjnacy list of a
    // vertex should not contain the vertex itself.
    std::vector<idx_t> adjncy;
    adjncy.reserve(eigen_mat.nonZeros());

    // populate xadj and adjncy
    xadj[0] = 0;
    for (int r = 0; r < rx_mat.rows(); ++r) {
        int start = rx_mat.row_ptr()[r];
        int stop  = rx_mat.row_ptr()[r + 1];
        for (int i = start; i < stop; ++i) {
            int c = rx_mat.col_idx()[i];
            if (r != c) {
                adjncy.push_back(c);
            }
        }
        xadj[r + 1] = adjncy.size();
    }

    // is an array of size n such that if A and A' are the original and
    // permuted matrices, then A'[i] = A[perm[i]].
    std::vector<idx_t> h_permute(n);

    // iperm is an array of size n such that if A and A' are the original
    // and permuted matrices, then A[i] = A'[iperm[i]].
    std::vector<idx_t> h_iperm(n);

    // Metis options
    idx_t options[METIS_NOPTIONS];
    METIS_SetDefaultOptions(options);


    /*// Specifies the partitioning method
    options[METIS_OPTION_PTYPE] = METIS_PTYPE_RB;

    // Specifies the type of objective
    options[METIS_OPTION_OBJTYPE] = METIS_OBJTYPE_NODE;

    // Specifies the matching scheme to be used during coarsening
    options[METIS_OPTION_CTYPE] = METIS_CTYPE_RM;

    // Determines the algorithm used during initial partitioning.
    options[METIS_OPTION_IPTYPE] = METIS_IPTYPE_EDGE;

    // Determines the algorithm used for refinement
    options[METIS_OPTION_RTYPE] = METIS_RTYPE_SEP1SIDED;*/

    // Used to indicate which numbering scheme is used for the adjacency
    // structure of a graph or the elementnode structure of a mesh.
    options[METIS_OPTION_NUMBERING] = 0;  // 0-based indexing

    /*// Specifies that the graph should be compressed by combining together
    // vertices that have identical adjacency lists.
    options[METIS_OPTION_COMPRESS] = 0;  // Does not try to compress the graph.

    // Specifies the amount of progress/debugging information will be printed
    options[METIS_OPTION_DBGLVL] = 0;*/

    rxmesh::CPUTimer timer;
    timer.start();

    int metis_ret = METIS_NodeND(&n,
                                 xadj.data(),
                                 adjncy.data(),
                                 NULL,
                                 options,
                                 h_permute.data(),
                                 h_iperm.data());
    timer.stop();

    RXMESH_INFO("metis took {} (ms)", timer.elapsed_millis());

    EXPECT_TRUE(metis_ret == 1);

    EXPECT_TRUE(
        rxmesh::is_unique_permutation(h_permute.size(), h_permute.data()));

    // render_permutation(rx, h_permute, "METIS");

    int nnz = count_nnz_fillin(eigen_mat, h_iperm, "metis");

    RXMESH_INFO(" With METIS Nested Dissection NNZ = {}", nnz);
}

template <typename EigeMatT>
void with_gpumgnd(rxmesh::RXMeshStatic& rx, const EigeMatT& eigen_mat)
{
    std::vector<int> h_permute(eigen_mat.rows());

    rxmesh::mgnd_permute(rx, h_permute.data());

    EXPECT_TRUE(
        rxmesh::is_unique_permutation(h_permute.size(), h_permute.data()));

    std::vector<int> helper(rx.get_num_vertices());
    rxmesh::inverse_permutation(
        rx.get_num_vertices(), h_permute.data(), helper.data());

    // render_permutation(rx, h_permute, "GPUMGND");

    int nnz = count_nnz_fillin(eigen_mat, h_permute, "gpumgnd");

    RXMESH_INFO(" With GPUMGND NNZ = {}", nnz);
}

template <typename EigeMatT>
void with_gpu_nd(rxmesh::RXMeshStatic& rx, const EigeMatT& eigen_mat)
{
    std::vector<int> h_permute(eigen_mat.rows());

    rxmesh::nd_permute(rx, h_permute.data());

    EXPECT_TRUE(
        rxmesh::is_unique_permutation(h_permute.size(), h_permute.data()));

    std::vector<int> helper(rx.get_num_vertices());
    rxmesh::inverse_permutation(
        rx.get_num_vertices(), h_permute.data(), helper.data());

    // render_permutation(rx, h_permute, "GPUND");

    int nnz = count_nnz_fillin(eigen_mat, h_permute, "gpund");

    RXMESH_INFO(" With GPUND NNZ = {}", nnz);
}

template <typename T, typename EigeMatT>
void with_amd(rxmesh::RXMeshStatic&    rx,
              rxmesh::SparseMatrix<T>& rx_mat,
              const EigeMatT&          eigen_mat)
{
    std::vector<int> h_permute(eigen_mat.rows());

    rx_mat.permute_alloc(rxmesh::PermuteMethod::SYMAMD);
    rx_mat.permute(rx, rxmesh::PermuteMethod::SYMAMD);

    const int* h_perm = rx_mat.get_h_permute();

    std::memcpy(h_permute.data(),
                rx_mat.get_h_permute(),
                h_permute.size() * sizeof(int));


    std::vector<int> helper(rx.get_num_vertices());
    rxmesh::inverse_permutation(
        rx.get_num_vertices(), h_permute.data(), helper.data());


    EXPECT_TRUE(
        rxmesh::is_unique_permutation(h_permute.size(), h_permute.data()));

    // render_permutation(rx, h_permute, "AMD");

    int nnz = count_nnz_fillin(eigen_mat, h_permute, "amd");

    RXMESH_INFO(" With AMD NNZ = {}", nnz);
}

template <typename T, typename EigeMatT>
void with_symrcm(rxmesh::RXMeshStatic&    rx,
                 rxmesh::SparseMatrix<T>& rx_mat,
                 const EigeMatT&          eigen_mat)
{
    std::vector<int> h_permute(eigen_mat.rows());

    rx_mat.permute_alloc(rxmesh::PermuteMethod::SYMRCM);
    rx_mat.permute(rx, rxmesh::PermuteMethod::SYMRCM);

    const int* h_perm = rx_mat.get_h_permute();

    std::memcpy(h_permute.data(),
                rx_mat.get_h_permute(),
                h_permute.size() * sizeof(int));

    EXPECT_TRUE(
        rxmesh::is_unique_permutation(h_permute.size(), h_permute.data()));

    std::vector<int> helper(rx.get_num_vertices());
    rxmesh::inverse_permutation(
        rx.get_num_vertices(), h_permute.data(), helper.data());

    // render_permutation(rx, h_permute, "symrcm");

    int nnz = count_nnz_fillin(eigen_mat, h_permute, "symrcm");

    RXMESH_INFO(" With SYMRCM NNZ = {}", nnz);
}

TEST(Apps, NDReorder)
{
    using namespace rxmesh;

    cuda_query(Arg.device_id);

<<<<<<< HEAD
    const std::string p_file = STRINGIFY(OUTPUT_DIR) +
                               extract_file_name(Arg.obj_file_name) +
                               "_patches";
    RXMeshStatic rx(Arg.obj_file_name /*,p_file*/);
    if (!std::filesystem::exists(p_file)) {
        rx.save(p_file);
    }
=======
    // const std::string p_file = STRINGIFY(OUTPUT_DIR) +
    //                            extract_file_name(Arg.obj_file_name) +
    //                            "_patches";
    RXMeshStatic rx(Arg.obj_file_name);
    // if (!std::filesystem::exists(p_file)) {
    //     rx.save(p_file);
    // }
>>>>>>> 47020d67

    // VV matrix
    rxmesh::SparseMatrix<float> rx_mat(rx);

    // populate an SPD matrix
    rx_mat.for_each([](int r, int c, float& val) {
        if (r == c) {
            val = 10.0f;
        } else {
            val = -1.0f;
        }
    });

    RXMESH_INFO(" Input Matrix NNZ = {}", rx_mat.non_zeros());

    rx.render_face_patch();
    rx.render_vertex_patch();

    // convert matrix to Eigen
    auto eigen_mat = rx_mat.to_eigen();

    RXMESH_INFO(" Eigen Matrix NNZ = {}", eigen_mat.nonZeros());

    no_permute(rx, eigen_mat);

    with_amd(rx, rx_mat, eigen_mat);

    with_symrcm(rx, rx_mat, eigen_mat);

    with_metis(rx, rx_mat, eigen_mat);

    with_gpumgnd(rx, eigen_mat);

    with_gpu_nd(rx, eigen_mat);

    polyscope::show();
}

int main(int argc, char** argv)
{
    using namespace rxmesh;
    Log::init();

    ::testing::InitGoogleTest(&argc, argv);

    if (argc > 1) {
        if (cmd_option_exists(argv, argc + argv, "-h")) {
            // clang-format off
            RXMESH_INFO("\nUsage: NDReorder.exe < -option X>\n"
                        " -h:          Display this massage and exits\n"
                        " -input:      Input file. Input file should under the input/ subdirectory\n"
                        "              Default is {} \n"
                        "              Hint: Only accepts OBJ files\n"                                              
                        " -device_id:  GPU device ID. Default is {}",
            Arg.obj_file_name,  Arg.device_id);
            // clang-format on
            exit(EXIT_SUCCESS);
        }

        if (cmd_option_exists(argv, argc + argv, "-input")) {
            Arg.obj_file_name =
                std::string(get_cmd_option(argv, argv + argc, "-input"));
        }

        if (cmd_option_exists(argv, argc + argv, "-device_id")) {
            Arg.device_id =
                atoi(get_cmd_option(argv, argv + argc, "-device_id"));
        }

        if (cmd_option_exists(argv, argc + argv, "-nd_level")) {
            Arg.nd_level = atoi(get_cmd_option(argv, argv + argc, "-nd_level"));
        }
    }

    RXMESH_TRACE("input= {}", Arg.obj_file_name);
    RXMESH_TRACE("device_id= {}", Arg.device_id);

    return RUN_ALL_TESTS();
}<|MERGE_RESOLUTION|>--- conflicted
+++ resolved
@@ -252,15 +252,6 @@
 
     cuda_query(Arg.device_id);
 
-<<<<<<< HEAD
-    const std::string p_file = STRINGIFY(OUTPUT_DIR) +
-                               extract_file_name(Arg.obj_file_name) +
-                               "_patches";
-    RXMeshStatic rx(Arg.obj_file_name /*,p_file*/);
-    if (!std::filesystem::exists(p_file)) {
-        rx.save(p_file);
-    }
-=======
     // const std::string p_file = STRINGIFY(OUTPUT_DIR) +
     //                            extract_file_name(Arg.obj_file_name) +
     //                            "_patches";
@@ -268,7 +259,6 @@
     // if (!std::filesystem::exists(p_file)) {
     //     rx.save(p_file);
     // }
->>>>>>> 47020d67
 
     // VV matrix
     rxmesh::SparseMatrix<float> rx_mat(rx);
