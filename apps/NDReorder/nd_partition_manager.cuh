--- conflicted
+++ resolved
@@ -433,7 +433,11 @@
  * @brief Performs the matching operation in the coarsening phase of the multilevel graph partitioning process.
  *
  * The matching process is performed in a loop until 75% of the vertices are matched or hit 10 iterations.
+ * First the vertex would pick an active edge with highest id, then the edge would check if the two vertices are matched.
+ * If yes, the edge is matched and the two vertices are marked as matched. The one ring edges of the matched vertices are then deactivated.
+ * This process is repeated until the termination condition is met.
  * 
+ * It take s_ev as input and output the matched vertices and edges.
  *
  * @param block A reference to the cooperative_groups::thread_block object representing the CUDA thread block
  * @param attr_matched_v tmp test vertex attribute
@@ -467,12 +471,6 @@
     const uint16_t* s_ve_offset = m_s_tmp_offset;
     const uint16_t* s_ve_value  = m_s_tmp_value;
 
-<<<<<<< HEAD
-    int tmp_count = 0;
-    // while (float(s_num_active_vertices[0]) / float(num_vertices) > 0.5) {
-    while (tmp_count < 5) {
-        tmp_count++;
-=======
     // TODO: cuDSS
     // TODO: application: Heat_flow
     // TODO_HEAD: add documentation
@@ -492,7 +490,6 @@
                 s_num_matched_vertices[0],
                 inactive_edges_count);
         }
->>>>>>> 21f25887
 
         uint16_t* s_e_chosen_by_v =
             get_new_tmp_attribute_v_arr(block, num_vertices);
@@ -597,19 +594,21 @@
 
         block.sync();
     }
-<<<<<<< HEAD
-
-    uint32_t idx = blockIdx.x * blockDim.x + threadIdx.x;
-    if (idx == 0) {
-        printf("tmp_count: %u, \n num_v: %u, active_u: %u \n",
-               tmp_count,
-               num_vertices,
-               s_num_active_vertices[0]);
-    }
-=======
->>>>>>> 21f25887
 }
 
+
+/**
+ * @brief Performs the coarsening operation in the multilevel graph partitioning process.
+ *
+ * This function performs coarsen the graph into ev format. 
+ * For a pair of vertices, if they are matched, they are coarsened into a single vertex choosing the smaller id as the representative.
+ * Then the edges are coarsened into a single edge with the representative vertices.
+ * 
+ * The input is s_ev and matched_edges, and the output is the coarsened s_ev for the next level.
+ *
+ * @param block A reference to the cooperative_groups::thread_block object representing the CUDA thread block.
+ * @param curr_level The current level of the partitioning process.
+ */
 template <uint32_t blockThreads>
 __device__ __inline__ void PartitionManager<blockThreads>::coarsening(
     cooperative_groups::thread_block& block,
