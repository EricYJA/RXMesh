#pragma once
#include "mcf_util.h"
#include "rxmesh/attribute.h"
#include "rxmesh/matrix/dense_matrix.cuh"
#include "rxmesh/matrix/sparse_matrix.cuh"
#include "rxmesh/rxmesh_static.h"

template <typename T, uint32_t blockThreads>
__global__ static void mcf_B_setup(const rxmesh::Context            context,
                                   const rxmesh::VertexAttribute<T> coords,
                                   rxmesh::DenseMatrix<T>           B_mat,
                                   const bool use_uniform_laplace)
{
    using namespace rxmesh;

    auto init_lambda = [&](VertexHandle& p_id, const VertexIterator& iter) {
        auto     r_ids      = p_id.unpack();
        uint32_t r_patch_id = r_ids.first;
        uint16_t r_local_id = r_ids.second;

        uint32_t row_index = context.m_vertex_prefix[r_patch_id] + r_local_id;

        if (use_uniform_laplace) {
            const T valence     = static_cast<T>(iter.size());
            B_mat(row_index, 0) = coords(p_id, 0) * valence;
            B_mat(row_index, 1) = coords(p_id, 1) * valence;
            B_mat(row_index, 2) = coords(p_id, 2) * valence;
        } else {
            T v_weight = 0;

            // this is the last vertex in the one-ring (before r_id)
            VertexHandle q_id = iter.back();

            for (uint32_t v = 0; v < iter.size(); ++v) {
                // the current one ring vertex
                VertexHandle r_id = iter[v];

                T tri_area = partial_voronoi_area(p_id, q_id, r_id, coords);

                v_weight += (tri_area > 0) ? tri_area : 0.0;

                q_id = r_id;
            }
            v_weight = 0.5 / v_weight;

            B_mat(row_index, 0) = coords(p_id, 0) / v_weight;
            B_mat(row_index, 1) = coords(p_id, 1) / v_weight;
            B_mat(row_index, 2) = coords(p_id, 2) / v_weight;
        }
    };

    // With uniform Laplacian, we just need the valence, thus we
    // call query and set oriented to false
    auto block = cooperative_groups::this_thread_block();

    Query<blockThreads> query(context);
    ShmemAllocator      shrd_alloc;
    query.dispatch<Op::VV>(
        block,
        shrd_alloc,
        init_lambda,
        [](VertexHandle) { return true; },
        !use_uniform_laplace);
}

template <typename T, uint32_t blockThreads>
__global__ static void mcf_A_X_setup(
    const rxmesh::Context            context,
    const rxmesh::VertexAttribute<T> coords,
    rxmesh::SparseMatrix<T>          A_mat,
    rxmesh::DenseMatrix<T>           X_mat,
    const bool                       use_uniform_laplace,  // for non-uniform
    const T                          time_step)
{
    using namespace rxmesh;
    auto init_lambda = [&](VertexHandle& p_id, const VertexIterator& iter) {
        T sum_e_weight(0);
        T v_weight(0);

        VertexHandle q_id = iter.back();

        // reference value calculation
        auto     r_ids      = p_id.unpack();
        uint32_t r_patch_id = r_ids.first;
        uint16_t r_local_id = r_ids.second;

        uint32_t row_index =
            A_mat.m_context.m_vertex_prefix[r_patch_id] + r_local_id;

        // set up initial X matrix
        X_mat(row_index, 0) = coords(p_id, 0);
        X_mat(row_index, 1) = coords(p_id, 1);
        X_mat(row_index, 2) = coords(p_id, 2);

        // set up matrix A
        for (uint32_t v = 0; v < iter.size(); ++v) {
            VertexHandle r_id = iter[v];

            T e_weight = 0;
            if (use_uniform_laplace) {
                e_weight = 1;
            } else {
                VertexHandle s_id =
                    (v == iter.size() - 1) ? iter[0] : iter[v + 1];

                e_weight = edge_cotan_weight(p_id, r_id, q_id, s_id, coords);
                e_weight = (static_cast<T>(e_weight >= 0.0)) * e_weight;
            }

            e_weight *= time_step;
            sum_e_weight += e_weight;

            A_mat(p_id, iter[v]) = -e_weight;

            // compute vertex weight
            if (use_uniform_laplace) {
                ++v_weight;
            } else {
                T tri_area = partial_voronoi_area(p_id, q_id, r_id, coords);
                v_weight += (tri_area > 0) ? tri_area : 0;
                q_id = r_id;
            }
        }

        // Diagonal entry
        if (use_uniform_laplace) {
            v_weight = 1.0 / v_weight;
        } else {
            v_weight = 0.5 / v_weight;
        }

        assert(!isnan(v_weight));
        assert(!isinf(v_weight));

        A_mat(p_id, p_id) = (1.0 / v_weight) + sum_e_weight;
    };

    auto                block = cooperative_groups::this_thread_block();
    Query<blockThreads> query(context);
    ShmemAllocator      shrd_alloc;
<<<<<<< HEAD
    query.dispatch<Op::VV>(
        block,
        shrd_alloc,
        init_lambda,
        [](VertexHandle) { return true; },
        !use_uniform_laplace);
=======
    query.dispatch<Op::VV>(block, shrd_alloc, init_lambda);
>>>>>>> 31c1a6ab
}

template <typename T, uint32_t blockThreads>
__global__ static void update_smooth_result(const rxmesh::Context      context,
                                            rxmesh::VertexAttribute<T> smooth_X,
                                            rxmesh::SparseMatrix<T>    A_mat,
                                            rxmesh::DenseMatrix<T>     X_mat)
{
    using namespace rxmesh;
    auto init_lambda = [&](VertexHandle& v_id, const VertexIterator& iter) {
        auto     r_ids      = v_id.unpack();
        uint32_t r_patch_id = r_ids.first;
        uint16_t r_local_id = r_ids.second;

        uint32_t row_index =
            A_mat.m_context.m_vertex_prefix[r_patch_id] + r_local_id;

        // printf("check: %f\n", X_mat(row_index, 0));

        smooth_X(v_id, 0) = X_mat(row_index, 0);
        smooth_X(v_id, 1) = X_mat(row_index, 1);
        smooth_X(v_id, 2) = X_mat(row_index, 2);

        // printf("s_check: %f\n", smooth_X(v_id, 0));
    };

    auto                block = cooperative_groups::this_thread_block();
    Query<blockThreads> query(context);
    ShmemAllocator      shrd_alloc;
    query.dispatch<Op::VV>(block, shrd_alloc, init_lambda);
}

template <typename T>
void mcf_rxmesh_solver(rxmesh::RXMeshStatic&              rxmesh,
                       const std::vector<std::vector<T>>& ground_truth)
{
    using namespace rxmesh;
    constexpr uint32_t blockThreads = 256;

    uint32_t num_vertices = rxmesh.get_num_vertices();
    auto     coords       = rxmesh.get_input_vertex_coordinates();

    SparseMatrix<float> A_mat(rxmesh);
    DenseMatrix<float>  X_mat(num_vertices, 3);
    DenseMatrix<float>  B_mat(num_vertices, 3);

    // B set up
    LaunchBox<blockThreads> launch_box_B;
    rxmesh.prepare_launch_box(
        {Op::VV}, launch_box_B, (void*)mcf_B_setup<float, blockThreads>);

    mcf_B_setup<float, blockThreads><<<launch_box_B.blocks,
                                       launch_box_B.num_threads,
                                       launch_box_B.smem_bytes_dyn>>>(
        rxmesh.get_context(), *coords, B_mat, Arg.use_uniform_laplace);

    printf("use_uniform_laplace: %d, time_step: %f\n",
           Arg.use_uniform_laplace,
           Arg.time_step);

    // A and X set up
    LaunchBox<blockThreads> launch_box_A_X;
    rxmesh.prepare_launch_box(
        {Op::VV}, launch_box_A_X, (void*)mcf_A_X_setup<float, blockThreads>);

    mcf_A_X_setup<float, blockThreads>
        <<<launch_box_A_X.blocks,
           launch_box_A_X.num_threads,
           launch_box_A_X.smem_bytes_dyn>>>(rxmesh.get_context(),
                                            *coords,
                                            A_mat,
                                            X_mat,
                                            Arg.use_uniform_laplace,
                                            Arg.time_step);

    // Solving the linear system
    A_mat.spmat_linear_solve(B_mat, X_mat, Solver::CHOL, Reorder::NONE);

    auto smooth_X =
        rxmesh.add_vertex_attribute<T>("smooth_X", 3, rxmesh::LOCATION_ALL);
    auto truth_X =
        rxmesh.add_vertex_attribute<T>("truth_X", 3, rxmesh::LOCATION_ALL);

    LaunchBox<blockThreads> launch_box_smooth;
    rxmesh.prepare_launch_box({Op::VV},
                              launch_box_smooth,
                              (void*)update_smooth_result<float, blockThreads>);

    update_smooth_result<float, blockThreads>
        <<<launch_box_smooth.blocks,
           launch_box_smooth.num_threads,
           launch_box_smooth.smem_bytes_dyn>>>(
            rxmesh.get_context(), *smooth_X, A_mat, X_mat);
    smooth_X->move(rxmesh::DEVICE, rxmesh::HOST);
    truth_X->move(rxmesh::DEVICE, rxmesh::HOST);

    rxmesh.export_obj("mcf_rxmesh_solver.obj", *smooth_X);

    const T tol     = 0.001;
    T       tmp_tol = tol;
    bool    passed  = true;
    rxmesh.for_each_vertex(HOST, [&](const VertexHandle vh) {
        uint32_t v_id = rxmesh.map_to_global(vh);

        for (uint32_t i = 0; i < 3; ++i) {
            (*truth_X)(vh, i) = ground_truth[v_id][i];
            tmp_tol = std::abs(((*smooth_X)(vh, i) - ground_truth[v_id][i]) /
                               ground_truth[v_id][i]);
            if (tmp_tol > tol) {
                printf("val: %f, truth: %f, tol: %f\n",
                       (*smooth_X)(vh, i),
                       ground_truth[v_id][i],
                       tmp_tol);
            }

            if (std::abs(((*smooth_X)(vh, i) - ground_truth[v_id][i]) /
                         ground_truth[v_id][i]) > tol) {
                passed = false;
                break;
            }
        }
    });

    EXPECT_TRUE(passed);
}<|MERGE_RESOLUTION|>--- conflicted
+++ resolved
@@ -46,6 +46,10 @@
             B_mat(row_index, 0) = coords(p_id, 0) / v_weight;
             B_mat(row_index, 1) = coords(p_id, 1) / v_weight;
             B_mat(row_index, 2) = coords(p_id, 2) / v_weight;
+            printf("check: %f, %f, %f\n",
+                   B_mat(row_index, 0),
+                   B_mat(row_index, 1),
+                   B_mat(row_index, 2));
         }
     };
 
@@ -84,8 +88,7 @@
         uint32_t r_patch_id = r_ids.first;
         uint16_t r_local_id = r_ids.second;
 
-        uint32_t row_index =
-            A_mat.m_context.m_vertex_prefix[r_patch_id] + r_local_id;
+        uint32_t row_index = context.m_vertex_prefix[r_patch_id] + r_local_id;
 
         // set up initial X matrix
         X_mat(row_index, 0) = coords(p_id, 0);
@@ -138,16 +141,12 @@
     auto                block = cooperative_groups::this_thread_block();
     Query<blockThreads> query(context);
     ShmemAllocator      shrd_alloc;
-<<<<<<< HEAD
     query.dispatch<Op::VV>(
         block,
         shrd_alloc,
         init_lambda,
         [](VertexHandle) { return true; },
         !use_uniform_laplace);
-=======
-    query.dispatch<Op::VV>(block, shrd_alloc, init_lambda);
->>>>>>> 31c1a6ab
 }
 
 template <typename T, uint32_t blockThreads>
@@ -162,16 +161,13 @@
         uint32_t r_patch_id = r_ids.first;
         uint16_t r_local_id = r_ids.second;
 
-        uint32_t row_index =
-            A_mat.m_context.m_vertex_prefix[r_patch_id] + r_local_id;
+        uint32_t row_index = context.m_vertex_prefix[r_patch_id] + r_local_id;
 
         // printf("check: %f\n", X_mat(row_index, 0));
 
         smooth_X(v_id, 0) = X_mat(row_index, 0);
         smooth_X(v_id, 1) = X_mat(row_index, 1);
         smooth_X(v_id, 2) = X_mat(row_index, 2);
-
-        // printf("s_check: %f\n", smooth_X(v_id, 0));
     };
 
     auto                block = cooperative_groups::this_thread_block();
@@ -203,6 +199,8 @@
                                        launch_box_B.num_threads,
                                        launch_box_B.smem_bytes_dyn>>>(
         rxmesh.get_context(), *coords, B_mat, Arg.use_uniform_laplace);
+
+    CUDA_ERROR(cudaDeviceSynchronize());
 
     printf("use_uniform_laplace: %d, time_step: %f\n",
            Arg.use_uniform_laplace,
