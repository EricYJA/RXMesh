--- conflicted
+++ resolved
@@ -208,38 +208,6 @@
     stddev = std::sqrt(double(sum) / double(size - 1));
     return;
 }
-<<<<<<< HEAD
-/**
- * @brief computes the average and stddev where the input is running sum (output
- * of exclusive sum) the input size is actually size + 1
- */
-template <typename T>
-inline void compute_avg_stddev_max_min_rs(const T* arr_rs,
-                                          uint32_t size,
-                                          double&  avg,
-                                          double&  stddev,
-                                          T&       max,
-                                          T&       min)
-{
-    uint32_t* arr = (uint32_t*)malloc(size * sizeof(uint32_t));
-    max           = std::numeric_limits<T>::min();
-    min           = std::numeric_limits<T>::max();
-    for (uint32_t i = 0; i < size; i++) {
-        // arr[i] = arr_rs[i + 1] - arr_rs[i];
-        uint32_t start = (i == 0) ? 0 : arr_rs[i - 1];
-        uint32_t end   = arr_rs[i];
-        arr[i]         = end - start;
-        max            = std::max(max, arr[i]);
-        min            = std::min(min, arr[i]);
-    }
-
-    // Eric: quick fix
-    // compute_avg_stddev(arr, size, avg, stddev);
-
-    free(arr);
-}
-=======
->>>>>>> dec51342
 
 /**
  * @brief binary search in a vector (has to be sorted --- not checked)
